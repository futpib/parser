--- conflicted
+++ resolved
@@ -195,25 +195,6 @@
 			return;
 		}
 
-<<<<<<< HEAD
-		if (typeof input === 'number') {
-			if (input >= 0 && input <= 127 && Number.isInteger(input)) {
-				// For unsigned byte-sized values (0-127), use value type 0x00
-				yield new Uint8Array([ 0x00 ]);
-				yield new Uint8Array([ input ]);
-			} else if (input >= -128 && input < 0 && Number.isInteger(input)) {
-				// For negative byte-sized values (-128 to -1), use short type with 1 byte
-				// Header byte: lower 5 bits = type (0x02), upper 3 bits = size-1 (0)
-				yield new Uint8Array([ 0x02 | (0 << 5) ]);
-				const buffer = Buffer.alloc(1);
-				buffer.writeInt8(input, 0);
-				yield new Uint8Array(buffer);
-			} else {
-				const bytes = encodeSignedInt(input);
-				yield new Uint8Array([ 0x04 | ((bytes.length - 1) << 5) ]);
-				yield bytes;
-			}
-=======
 		if (type === 'char') {
 			const bytes = encodeUnsignedInt(value);
 			yield new Uint8Array([ (0x03 << 5) | (bytes.length - 1) ]);
@@ -225,7 +206,6 @@
 			const bytes = encodeSignedInt(value);
 			yield new Uint8Array([ (0x04 << 5) | (bytes.length - 1) ]);
 			yield bytes;
->>>>>>> 092139dc
 			return;
 		}
 

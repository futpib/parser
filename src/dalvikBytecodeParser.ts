--- conflicted
+++ resolved
@@ -2249,11 +2249,7 @@
 	([ _opcode, { registers, value } ]) => ({
 		operation: 'const-wide/32',
 		registers,
-<<<<<<< HEAD
-		value: BigInt(value),
-=======
 		value: BigInt(value) << 32n >> 32n,
->>>>>>> a7f26f95
 	}),
 );
 

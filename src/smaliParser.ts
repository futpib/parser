--- conflicted
+++ resolved
@@ -47,12 +47,8 @@
 	if (operation.operation === 'fill-array-data-payload') {
 		const dataSize = operation.data.length; // in bytes
 		const paddingSize = dataSize % 2; // 1 if odd, 0 if even
-<<<<<<< HEAD
-		return (dataSize + paddingSize) / 2 + 4; // 4 code units for header (ident + elementWidth + size), data in code units
-=======
 		const totalBytes = 8 + dataSize + paddingSize; // header (8 bytes) + data + padding
 		return totalBytes / 2; // Convert to code units (1 code unit = 2 bytes)
->>>>>>> 2f83536e
 	}
 
 	const operationFormat = operationFormats[operation.operation as keyof typeof operationFormats];

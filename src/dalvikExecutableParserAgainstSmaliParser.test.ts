--- conflicted
+++ resolved
@@ -243,11 +243,8 @@
 		{ smaliFilePath: 'androidx/appcompat/widget/b0', isolate: true },
 		{ smaliFilePath: 'androidx/appcompat/widget/b1', isolate: true },
 		{ smaliFilePath: 'androidx/appcompat/widget/e', isolate: true },
-<<<<<<< HEAD
 		{ smaliFilePath: 'androidx/appcompat/widget/m0', isolate: true },
-=======
 		{ smaliFilePath: 'androidx/appcompat/widget/r1', isolate: true },
->>>>>>> af6458b6
 		{ smaliFilePath: 'l4/a', isolate: true },
 		{ smaliFilePath: 'a', isolate: true },
 		{ smaliFilePath: 'a/b', isolate: true },

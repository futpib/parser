--- conflicted
+++ resolved
@@ -144,13 +144,6 @@
 // DalvikExecutableEncodedValue is now a tagged union with type information
 const arbitraryDalvikExecutableEncodedValue: fc.Arbitrary<DalvikExecutableEncodedValue> = fc.letrec(tie => ({
 	value: fc.oneof(
-<<<<<<< HEAD
-		fc.integer({ min: -2147483648, max: 2147483647 }),
-		fc.bigInt({ min: -9223372036854775808n, max: 9223372036854775807n }),
-		fc.boolean(),
-		fc.constant(null),
-		fc.array(tie('value') as fc.Arbitrary<DalvikExecutableEncodedValue>, { maxLength: 3 }),
-=======
 		fc.record({ type: fc.constant('byte' as const), value: fc.integer({ min: -128, max: 127 }) }),
 		fc.record({ type: fc.constant('short' as const), value: fc.integer({ min: -32768, max: 32767 }) }),
 		fc.record({ type: fc.constant('char' as const), value: fc.integer({ min: 0, max: 65535 }) }),
@@ -169,7 +162,6 @@
 		// Note: We skip 'annotation' type here to avoid deep recursion complexity
 		fc.record({ type: fc.constant('null' as const), value: fc.constant(null) }),
 		fc.record({ type: fc.constant('boolean' as const), value: fc.boolean() }),
->>>>>>> 092139dc
 	),
 })).value;
 

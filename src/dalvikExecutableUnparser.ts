import { type Unparser } from './unparser.js';
import { type DalvikExecutable } from './dalvikExecutable.js';
import { type DalvikBytecode } from './dalvikBytecodeParser.js';
import { uintUnparser, ushortUnparser } from './dalvikBytecodeUnparser/formatUnparsers.js';
import { createPoolBuilders } from './dalvikExecutableUnparser/poolBuilders.js';
import { scanForPoolReferences } from './dalvikExecutableUnparser/poolScanners.js';
import { createSectionUnparsers } from './dalvikExecutableUnparser/sectionUnparsers.js';
import { createAnnotationUnparsers } from './dalvikExecutableUnparser/annotationUnparsers.js';
import { alignmentUnparser, calculateAdler32, calculateSHA1 } from './dalvikExecutableUnparser/utils.js';
import { uint8ArrayAsyncIterableToUint8Array } from './uint8Array.js';
import { runUnparser } from './unparser.js';
import { uint8ArrayUnparserOutputCompanion } from './unparserOutputCompanion.js';

async function* yieldAndCapture<T>(gen: AsyncIterable<T, T>): AsyncIterable<T, T> {
	let value: T | undefined;
	for await (value of gen) {
		yield value;
	}
	return value!;
}

export const dalvikExecutableUnparser: Unparser<DalvikExecutable<DalvikBytecode>, Uint8Array> = async function * (input, unparserContext) {
	const poolBuilders = createPoolBuilders();

	scanForPoolReferences(input, poolBuilders);

	const sectionUnparsers = createSectionUnparsers(poolBuilders);
	const annotationUnparsers = createAnnotationUnparsers(
		sectionUnparsers.getStringIndex,
		sectionUnparsers.getTypeIndex,
		sectionUnparsers.getFieldIndex,
		sectionUnparsers.getMethodIndex,
		sectionUnparsers.encodedValueUnparser,
	);

	const { stringPool, typePool, protoPool, fieldPool, methodPool } = poolBuilders;

	const magicBytes = new Uint8Array([ 0x64, 0x65, 0x78, 0x0A ]);
	yield magicBytes;

	const versionBytes = new Uint8Array([ 0x30, 0x33, 0x35, 0x00 ]);
	yield versionBytes;

	const checksumWriteLater = yield * yieldAndCapture(unparserContext.writeLater(4));
	const sha1WriteLater = yield * yieldAndCapture(unparserContext.writeLater(20));
	const fileSizeWriteLater = yield * yieldAndCapture(unparserContext.writeLater(4));

	yield * uintUnparser(0x70, unparserContext);

	yield * uintUnparser(0x12345678, unparserContext);

	let linkOffsetWriteLater;
	if (input.link && input.link.length > 0) {
		yield * uintUnparser(input.link.length, unparserContext);
		linkOffsetWriteLater = yield * yieldAndCapture(unparserContext.writeLater(4));
	} else {
		yield * uintUnparser(0, unparserContext);
		yield * uintUnparser(0, unparserContext);
	}

	const mapOffsetWriteLater = yield * yieldAndCapture(unparserContext.writeLater(4));

	yield * uintUnparser(stringPool.size(), unparserContext);
	const stringIdsOffsetWriteLater = yield * yieldAndCapture(unparserContext.writeLater(4));

	yield * uintUnparser(typePool.size(), unparserContext);
	const typeIdsOffsetWriteLater = yield * yieldAndCapture(unparserContext.writeLater(4));

	yield * uintUnparser(protoPool.size(), unparserContext);
	const protoIdsOffsetWriteLater = yield * yieldAndCapture(unparserContext.writeLater(4));

	yield * uintUnparser(fieldPool.size(), unparserContext);
	const fieldIdsOffsetWriteLater = yield * yieldAndCapture(unparserContext.writeLater(4));

	yield * uintUnparser(methodPool.size(), unparserContext);
	const methodIdsOffsetWriteLater = yield * yieldAndCapture(unparserContext.writeLater(4));

	yield * uintUnparser(input.classDefinitions.length, unparserContext);
	const classDefsOffsetWriteLater = yield * yieldAndCapture(unparserContext.writeLater(4));

	const dataOffsetWriteLater = yield * yieldAndCapture(unparserContext.writeLater(4));
	const dataSizeWriteLater = yield * yieldAndCapture(unparserContext.writeLater(4));

	const stringIdsOffset = unparserContext.position;
	yield * unparserContext.writeEarlier(stringIdsOffsetWriteLater, uintUnparser, stringIdsOffset);

	const stringDataOffsetWriteLaters: any[] = [];
	for (let i = 0; i < stringPool.size(); i++) {
		const offsetWriteLater = yield * yieldAndCapture(unparserContext.writeLater(4));
		stringDataOffsetWriteLaters.push(offsetWriteLater);
	}

	const typeIdsOffset = unparserContext.position;
	yield * unparserContext.writeEarlier(typeIdsOffsetWriteLater, uintUnparser, typeIdsOffset);

	for (const type of typePool.getTypes()) {
		const stringIndex = sectionUnparsers.getStringIndex(type);
		yield * uintUnparser(stringIndex, unparserContext);
	}

	const protoIdsOffset = unparserContext.position;
	yield * unparserContext.writeEarlier(protoIdsOffsetWriteLater, uintUnparser, protoIdsOffset);

	const protoParameterListOffsetWriteLaters: any[] = [];
	for (const proto of protoPool.getProtos()) {
		const shortyIndex = sectionUnparsers.getStringIndex(proto.shorty);
		const returnTypeIndex = sectionUnparsers.getTypeIndex(proto.returnType);

		yield * uintUnparser(shortyIndex, unparserContext);
		yield * uintUnparser(returnTypeIndex, unparserContext);

		if (proto.parameters.length > 0) {
			const offsetWriteLater = yield * yieldAndCapture(unparserContext.writeLater(4));
			protoParameterListOffsetWriteLaters.push(offsetWriteLater);
		} else {
			protoParameterListOffsetWriteLaters.push(null);
			yield * uintUnparser(0, unparserContext);
		}
	}

	const fieldIdsOffset = unparserContext.position;
	yield * unparserContext.writeEarlier(fieldIdsOffsetWriteLater, uintUnparser, fieldIdsOffset);

	for (const field of fieldPool.getFields()) {
		yield * sectionUnparsers.fieldIdUnparser(field, unparserContext);
	}

	const methodIdsOffset = unparserContext.position;
	yield * unparserContext.writeEarlier(methodIdsOffsetWriteLater, uintUnparser, methodIdsOffset);

	for (const method of methodPool.getMethods()) {
		yield * sectionUnparsers.methodIdUnparser(method, unparserContext);
	}

	const classDefsOffset = unparserContext.position;
	yield * unparserContext.writeEarlier(classDefsOffsetWriteLater, uintUnparser, classDefsOffset);

	const classDefItems: Array<{
		interfacesOffsetWriteLater?: any;
		annotationsOffsetWriteLater?: any;
		classDataOffsetWriteLater?: any;
		staticValuesOffsetWriteLater?: any;
	}> = [];

	for (const classDef of input.classDefinitions) {
		const classTypeIndex = sectionUnparsers.getTypeIndex(classDef.class);
		const accessFlags = sectionUnparsers.accessFlagsToNumber(classDef.accessFlags);
		const superclassTypeIndex = sectionUnparsers.getTypeIndex(classDef.superclass);

		yield * uintUnparser(classTypeIndex, unparserContext);
		yield * uintUnparser(accessFlags, unparserContext);
		yield * uintUnparser(superclassTypeIndex, unparserContext);

		let interfacesOffsetWriteLater;
		if (classDef.interfaces.length > 0) {
			interfacesOffsetWriteLater = yield * yieldAndCapture(unparserContext.writeLater(4));
		} else {
			yield * uintUnparser(0, unparserContext);
		}

		const sourceFileIndex = classDef.sourceFile ? sectionUnparsers.getStringIndex(classDef.sourceFile) : 0xFFFFFFFF;
		yield * uintUnparser(sourceFileIndex, unparserContext);

		let annotationsOffsetWriteLater;
		if (classDef.annotations) {
			annotationsOffsetWriteLater = yield * yieldAndCapture(unparserContext.writeLater(4));
		} else {
			yield * uintUnparser(0, unparserContext);
		}

		let classDataOffsetWriteLater;
		const hasClassData = classDef.classData && (
			classDef.classData.staticFields.length > 0 ||
			classDef.classData.instanceFields.length > 0 ||
			classDef.classData.directMethods.length > 0 ||
			classDef.classData.virtualMethods.length > 0
		);
		if (hasClassData) {
			classDataOffsetWriteLater = yield * yieldAndCapture(unparserContext.writeLater(4));
		} else {
			yield * uintUnparser(0, unparserContext);
		}

		let staticValuesOffsetWriteLater;
		if (classDef.staticValues.length > 0) {
			staticValuesOffsetWriteLater = yield * yieldAndCapture(unparserContext.writeLater(4));
		} else {
			yield * uintUnparser(0, unparserContext);
		}

		classDefItems.push({
			interfacesOffsetWriteLater,
			annotationsOffsetWriteLater,
			classDataOffsetWriteLater,
			staticValuesOffsetWriteLater,
		});
	}

	const dataOffset = unparserContext.position;
	yield * unparserContext.writeEarlier(dataOffsetWriteLater, uintUnparser, dataOffset);

	for (let i = 0; i < stringPool.size(); i++) {
		const stringDataOffset = unparserContext.position;
		yield * unparserContext.writeEarlier(stringDataOffsetWriteLaters[i], uintUnparser, stringDataOffset);
		yield * sectionUnparsers.stringDataUnparser(stringPool.getStrings()[i], unparserContext);
	}

	for (let i = 0; i < protoPool.size(); i++) {
		const proto = protoPool.getProtos()[i];
		if (proto.parameters.length > 0) {
			yield * alignmentUnparser(4)(undefined, unparserContext);
			const paramListOffset = unparserContext.position;
			yield * unparserContext.writeEarlier(protoParameterListOffsetWriteLaters[i], uintUnparser, paramListOffset);
			yield * sectionUnparsers.typeListUnparser(proto.parameters, unparserContext);
		}
	}

	// Track classDataItem, codeItem, and debugInfoItem for later writing
	// Collect data to write items grouped by type (required by DEX format)
	const classDataToWrite: Array<{ classDef: any; classDefItem: any; classIdx: number }> = [];
	const codeToWrite: Array<{ code: any }> = [];
	const debugInfoToWrite: Array<{ debugInfo: any; offsetWriteLater: any }> = [];

<<<<<<< HEAD
	// First pass: write interfaces and static values, collect classData/code
=======
	// First pass: write interfaces and static values, collect classData/code/debugInfo
	let encodedArrayItemsOffset = 0;
	let encodedArrayItemsCount = 0;

>>>>>>> 9ebb3535
	for (let classIdx = 0; classIdx < input.classDefinitions.length; classIdx++) {
		const classDef = input.classDefinitions[classIdx];
		const classDefItem = classDefItems[classIdx];

		if (classDef.interfaces.length > 0 && classDefItem.interfacesOffsetWriteLater) {
			yield * alignmentUnparser(4)(undefined, unparserContext);
			const interfacesOffset = unparserContext.position;
			yield * unparserContext.writeEarlier(classDefItem.interfacesOffsetWriteLater, uintUnparser, interfacesOffset);
			yield * sectionUnparsers.typeListUnparser(classDef.interfaces, unparserContext);
		}

		if (classDef.staticValues.length > 0 && classDefItem.staticValuesOffsetWriteLater) {
			if (encodedArrayItemsCount === 0) {
				encodedArrayItemsOffset = unparserContext.position;
			}
			encodedArrayItemsCount++;

			const staticValuesOffset = unparserContext.position;
			yield * unparserContext.writeEarlier(classDefItem.staticValuesOffsetWriteLater, uintUnparser, staticValuesOffset);
			yield * sectionUnparsers.encodedArrayUnparser(classDef.staticValues, unparserContext);
		}

		if (classDef.classData && classDefItem.classDataOffsetWriteLater) {
			classDataToWrite.push({ classDef, classDefItem, classIdx });
			// Collect code items from this class
			const allMethods = [ ...classDef.classData.directMethods, ...classDef.classData.virtualMethods ];
			for (const method of allMethods) {
				if (method.code) {
					codeToWrite.push({ code: method.code });
				}
			}
		}
	}

	// Second pass: write all code items FIRST (grouped) and build offset map
	let codeItemsOffset = 0;
	let codeItemsCount = 0;
	const codeOffsetMap = new Map();

	for (const { code } of codeToWrite) {
		yield * alignmentUnparser(4)(undefined, unparserContext);

		if (codeItemsCount === 0) {
			codeItemsOffset = unparserContext.position;
		}
		codeItemsCount++;

		const codeOffset = unparserContext.position;
		codeOffsetMap.set(code, codeOffset);

		let debugInfoOffsetWriteLater;
		yield * sectionUnparsers.codeItemUnparser(result => {
			debugInfoOffsetWriteLater = result.debugInfoOffsetWriteLater;
		})(code, unparserContext);

		if (code.debugInfo && debugInfoOffsetWriteLater) {
			debugInfoToWrite.push({ debugInfo: code.debugInfo, offsetWriteLater: debugInfoOffsetWriteLater });
		}
	}

	// Third pass: write all classData items (grouped) using the offset map
	let classDataItemsOffset = 0;
	let classDataItemsCount = 0;

	for (const { classDef, classDefItem } of classDataToWrite) {
		if (classDataItemsCount === 0) {
			classDataItemsOffset = unparserContext.position;
		}
		classDataItemsCount++;

		const classDataOffset = unparserContext.position;
		yield * unparserContext.writeEarlier(classDefItem.classDataOffsetWriteLater, uintUnparser, classDataOffset);

		yield * sectionUnparsers.classDataUnparser(codeOffsetMap)(classDef.classData, unparserContext);
	}

	// Fourth pass: write all debugInfo items (grouped)
	let debugInfoItemsOffset = 0;
	let debugInfoItemsCount = 0;

	for (const { debugInfo, offsetWriteLater } of debugInfoToWrite) {
		if (debugInfoItemsCount === 0) {
			debugInfoItemsOffset = unparserContext.position;
		}
		debugInfoItemsCount++;

		const debugInfoOffset = unparserContext.position;
		yield * unparserContext.writeEarlier(offsetWriteLater, uintUnparser, debugInfoOffset);
		yield * sectionUnparsers.debugInfoUnparser(debugInfo, unparserContext);
	}

	// Fifth pass: write annotations
	let annotationsDirectoryItemsOffset = 0;
	let annotationsDirectoryItemsCount = 0;
	let annotationSetItemsOffset = 0;
	let annotationSetItemsCount = 0;
	let annotationSetRefListItemsOffset = 0;
	let annotationSetRefListItemsCount = 0;
	let annotationItemsOffset = 0;
	let annotationItemsCount = 0;

	for (let classIdx = 0; classIdx < input.classDefinitions.length; classIdx++) {
		const classDef = input.classDefinitions[classIdx];
		const classDefItem = classDefItems[classIdx];

		if (classDef.annotations && classDefItem.annotationsOffsetWriteLater) {
			yield * alignmentUnparser(4)(undefined, unparserContext);

			if (annotationsDirectoryItemsCount === 0) {
				annotationsDirectoryItemsOffset = unparserContext.position;
			}
			annotationsDirectoryItemsCount++;

			const annotationsOffset = unparserContext.position;
			yield * unparserContext.writeEarlier(classDefItem.annotationsOffsetWriteLater, uintUnparser, annotationsOffset);

			const annotationOffsetWriteLaters: any = {};
			yield * annotationUnparsers.annotationsDirectoryItemUnparser(annotationOffsetWriteLaters)(classDef.annotations, unparserContext);

			if (classDef.annotations.classAnnotations.length > 0 && annotationOffsetWriteLaters.classAnnotationsOffsetWriteLater) {
				yield * alignmentUnparser(4)(undefined, unparserContext);

				if (annotationSetItemsCount === 0) {
					annotationSetItemsOffset = unparserContext.position;
				}
				annotationSetItemsCount++;

				const classAnnotationsOffset = unparserContext.position;
				yield * unparserContext.writeEarlier(annotationOffsetWriteLaters.classAnnotationsOffsetWriteLater, uintUnparser, classAnnotationsOffset);

				const annotationItemOffsetWriteLaters: any[] = [];
				yield * annotationUnparsers.annotationSetItemUnparser(annotationItemOffsetWriteLaters)(classDef.annotations.classAnnotations, unparserContext);

				for (let i = 0; i < classDef.annotations.classAnnotations.length; i++) {
					if (annotationItemsCount === 0) {
						annotationItemsOffset = unparserContext.position;
					}
					annotationItemsCount++;

					const annotationItemOffset = unparserContext.position;
					yield * unparserContext.writeEarlier(annotationItemOffsetWriteLaters[i], uintUnparser, annotationItemOffset);
					yield * annotationUnparsers.annotationItemUnparser(classDef.annotations.classAnnotations[i], unparserContext);
				}
			}

			for (let i = 0; i < classDef.annotations.fieldAnnotations.length; i++) {
				const fieldAnnotation = classDef.annotations.fieldAnnotations[i];
				if (fieldAnnotation.annotations && fieldAnnotation.annotations.length > 0 && annotationOffsetWriteLaters.fieldAnnotationsOffsetWriteLaters?.[i]) {
					yield * alignmentUnparser(4)(undefined, unparserContext);

					if (annotationSetItemsCount === 0) {
						annotationSetItemsOffset = unparserContext.position;
					}
					annotationSetItemsCount++;

					const fieldAnnotationsOffset = unparserContext.position;
					yield * unparserContext.writeEarlier(annotationOffsetWriteLaters.fieldAnnotationsOffsetWriteLaters[i], uintUnparser, fieldAnnotationsOffset);

					const annotationItemOffsetWriteLaters: any[] = [];
					yield * annotationUnparsers.annotationSetItemUnparser(annotationItemOffsetWriteLaters)(fieldAnnotation.annotations, unparserContext);

					for (let j = 0; j < fieldAnnotation.annotations.length; j++) {
						if (annotationItemsCount === 0) {
							annotationItemsOffset = unparserContext.position;
						}
						annotationItemsCount++;

						const annotationItemOffset = unparserContext.position;
						yield * unparserContext.writeEarlier(annotationItemOffsetWriteLaters[j], uintUnparser, annotationItemOffset);
						yield * annotationUnparsers.annotationItemUnparser(fieldAnnotation.annotations[j], unparserContext);
					}
				}
			}

			for (let i = 0; i < classDef.annotations.methodAnnotations.length; i++) {
				const methodAnnotation = classDef.annotations.methodAnnotations[i];
				if (methodAnnotation.annotations.length > 0 && annotationOffsetWriteLaters.methodAnnotationsOffsetWriteLaters?.[i]) {
					yield * alignmentUnparser(4)(undefined, unparserContext);

					if (annotationSetItemsCount === 0) {
						annotationSetItemsOffset = unparserContext.position;
					}
					annotationSetItemsCount++;

					const methodAnnotationsOffset = unparserContext.position;
					yield * unparserContext.writeEarlier(annotationOffsetWriteLaters.methodAnnotationsOffsetWriteLaters[i], uintUnparser, methodAnnotationsOffset);

					const annotationItemOffsetWriteLaters: any[] = [];
					yield * annotationUnparsers.annotationSetItemUnparser(annotationItemOffsetWriteLaters)(methodAnnotation.annotations, unparserContext);

					for (let j = 0; j < methodAnnotation.annotations.length; j++) {
						if (annotationItemsCount === 0) {
							annotationItemsOffset = unparserContext.position;
						}
						annotationItemsCount++;

						const annotationItemOffset = unparserContext.position;
						yield * unparserContext.writeEarlier(annotationItemOffsetWriteLaters[j], uintUnparser, annotationItemOffset);
						yield * annotationUnparsers.annotationItemUnparser(methodAnnotation.annotations[j], unparserContext);
					}
				}
			}

			for (let i = 0; i < classDef.annotations.parameterAnnotations.length; i++) {
				const paramAnnotation = classDef.annotations.parameterAnnotations[i];
				if (annotationOffsetWriteLaters.parameterAnnotationsOffsetWriteLaters?.[i]) {
					yield * alignmentUnparser(4)(undefined, unparserContext);

					if (annotationSetRefListItemsCount === 0) {
						annotationSetRefListItemsOffset = unparserContext.position;
					}
					annotationSetRefListItemsCount++;

					const paramAnnotationsOffset = unparserContext.position;
					yield * unparserContext.writeEarlier(annotationOffsetWriteLaters.parameterAnnotationsOffsetWriteLaters[i], uintUnparser, paramAnnotationsOffset);

					const annotationSetOffsetWriteLaters: any[] = [];
					yield * annotationUnparsers.annotationSetRefListUnparser(annotationSetOffsetWriteLaters)(paramAnnotation.annotations, unparserContext);

					for (let j = 0; j < paramAnnotation.annotations.length; j++) {
						const paramSet = paramAnnotation.annotations[j];
						if (paramSet.length > 0 && annotationSetOffsetWriteLaters[j]) {
							yield * alignmentUnparser(4)(undefined, unparserContext);

							if (annotationSetItemsCount === 0) {
								annotationSetItemsOffset = unparserContext.position;
							}
							annotationSetItemsCount++;

							const paramSetOffset = unparserContext.position;
							yield * unparserContext.writeEarlier(annotationSetOffsetWriteLaters[j], uintUnparser, paramSetOffset);

							const annotationItemOffsetWriteLaters: any[] = [];
							yield * annotationUnparsers.annotationSetItemUnparser(annotationItemOffsetWriteLaters)(paramSet, unparserContext);

							for (let k = 0; k < paramSet.length; k++) {
								if (annotationItemsCount === 0) {
									annotationItemsOffset = unparserContext.position;
								}
								annotationItemsCount++;

								const annotationItemOffset = unparserContext.position;
								yield * unparserContext.writeEarlier(annotationItemOffsetWriteLaters[k], uintUnparser, annotationItemOffset);
								yield * annotationUnparsers.annotationItemUnparser(paramSet[k], unparserContext);
							}
						}
					}
				}
			}
		}
	}

	if (input.link && linkOffsetWriteLater) {
		const linkOffset = unparserContext.position;
		yield * unparserContext.writeEarlier(linkOffsetWriteLater, uintUnparser, linkOffset);
		yield input.link;
	}

	yield * alignmentUnparser(4)(undefined, unparserContext);
	const mapOffset = unparserContext.position;
	yield * unparserContext.writeEarlier(mapOffsetWriteLater, uintUnparser, mapOffset);

	const mapItems: Array<{ type: number; size: number; offset: number }> = [];

	mapItems.push({ type: 0x0000, size: 1, offset: 0 });

	if (stringPool.size() > 0) {
		mapItems.push({ type: 0x0001, size: stringPool.size(), offset: stringIdsOffset });
	}

	if (typePool.size() > 0) {
		mapItems.push({ type: 0x0002, size: typePool.size(), offset: typeIdsOffset });
	}

	if (protoPool.size() > 0) {
		mapItems.push({ type: 0x0003, size: protoPool.size(), offset: protoIdsOffset });
	}

	if (fieldPool.size() > 0) {
		mapItems.push({ type: 0x0004, size: fieldPool.size(), offset: fieldIdsOffset });
	}

	if (methodPool.size() > 0) {
		mapItems.push({ type: 0x0005, size: methodPool.size(), offset: methodIdsOffset });
	}

	if (input.classDefinitions.length > 0) {
		mapItems.push({ type: 0x0006, size: input.classDefinitions.length, offset: classDefsOffset });
	}

	if (stringPool.size() > 0) {
		mapItems.push({ type: 0x2002, size: stringPool.size(), offset: dataOffset });
	}

	if (annotationSetRefListItemsCount > 0) {
		mapItems.push({ type: 0x1002, size: annotationSetRefListItemsCount, offset: annotationSetRefListItemsOffset });
	}

	if (annotationSetItemsCount > 0) {
		mapItems.push({ type: 0x1003, size: annotationSetItemsCount, offset: annotationSetItemsOffset });
	}

	if (classDataItemsCount > 0) {
		mapItems.push({ type: 0x2000, size: classDataItemsCount, offset: classDataItemsOffset });
	}

	if (codeItemsCount > 0) {
		mapItems.push({ type: 0x2001, size: codeItemsCount, offset: codeItemsOffset });
	}

	if (debugInfoItemsCount > 0) {
		mapItems.push({ type: 0x2003, size: debugInfoItemsCount, offset: debugInfoItemsOffset });
	}

	if (annotationItemsCount > 0) {
		mapItems.push({ type: 0x2004, size: annotationItemsCount, offset: annotationItemsOffset });
	}

	if (encodedArrayItemsCount > 0) {
		mapItems.push({ type: 0x2005, size: encodedArrayItemsCount, offset: encodedArrayItemsOffset });
	}

	if (annotationsDirectoryItemsCount > 0) {
		mapItems.push({ type: 0x2006, size: annotationsDirectoryItemsCount, offset: annotationsDirectoryItemsOffset });
	}

	mapItems.push({ type: 0x1000, size: 1, offset: mapOffset });

<<<<<<< HEAD
	// Sort map items by offset as required by DEX format
=======
	// Sort map items by offset (required by DEX format spec)
>>>>>>> 9ebb3535
	mapItems.sort((a, b) => a.offset - b.offset);

	yield * uintUnparser(mapItems.length, unparserContext);

	for (const mapItem of mapItems) {
		yield * ushortUnparser(mapItem.type, unparserContext);
		yield * ushortUnparser(0, unparserContext);
		yield * uintUnparser(mapItem.size, unparserContext);
		yield * uintUnparser(mapItem.offset, unparserContext);
	}

	const fileSize = unparserContext.position;
	yield * unparserContext.writeEarlier(fileSizeWriteLater, uintUnparser, fileSize);

	const dataSize = fileSize - dataOffset;
	yield * unparserContext.writeEarlier(dataSizeWriteLater, uintUnparser, dataSize);

	yield * unparserContext.writeEarlier(checksumWriteLater, uintUnparser, 0);

	const zeroSha1 = new Uint8Array(20);
	yield * unparserContext.writeEarlier(sha1WriteLater, async function * (hash) {
		yield hash;
	}, zeroSha1);
};<|MERGE_RESOLUTION|>--- conflicted
+++ resolved
@@ -221,14 +221,10 @@
 	const codeToWrite: Array<{ code: any }> = [];
 	const debugInfoToWrite: Array<{ debugInfo: any; offsetWriteLater: any }> = [];
 
-<<<<<<< HEAD
-	// First pass: write interfaces and static values, collect classData/code
-=======
 	// First pass: write interfaces and static values, collect classData/code/debugInfo
 	let encodedArrayItemsOffset = 0;
 	let encodedArrayItemsCount = 0;
 
->>>>>>> 9ebb3535
 	for (let classIdx = 0; classIdx < input.classDefinitions.length; classIdx++) {
 		const classDef = input.classDefinitions[classIdx];
 		const classDefItem = classDefItems[classIdx];
@@ -557,11 +553,7 @@
 
 	mapItems.push({ type: 0x1000, size: 1, offset: mapOffset });
 
-<<<<<<< HEAD
-	// Sort map items by offset as required by DEX format
-=======
 	// Sort map items by offset (required by DEX format spec)
->>>>>>> 9ebb3535
 	mapItems.sort((a, b) => a.offset - b.offset);
 
 	yield * uintUnparser(mapItems.length, unparserContext);

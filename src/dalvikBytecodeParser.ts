--- conflicted
+++ resolved
@@ -37,10 +37,7 @@
 import { type Parser, setParserName } from './parser.js';
 import { promiseCompose } from './promiseCompose.js';
 import { createSliceBoundedParser } from './sliceBoundedParser.js';
-<<<<<<< HEAD
 import { createTupleParser } from './tupleParser.js';
-=======
->>>>>>> a67942ec
 import { createDisjunctionParser } from './disjunctionParser.js';
 import { parserCreatorCompose } from './parserCreatorCompose.js';
 import { createQuantifierParser } from './quantifierParser.js';
